--- conflicted
+++ resolved
@@ -217,6 +217,9 @@
         {
           var jobData = this.model.toJSON();
 
+//console.log(jobData.microservicegroup); Normalize
+// console.log(jobData.currentstep); Awaiting decision
+
           if (
             jobData.microservicegroup == 'Normalize'
             && jobData.type == 'Normalize'
@@ -268,6 +271,10 @@
               .append('<a class="btn_approve_job" href="#" title="Approve"><span>Approve</span></a>')
               .append('<a class="btn_reject_job" href="#" title="Reject"><span>Reject</span></a>');
           }
+          else
+          {
+            // ...
+          }
 
           choices = this.model.get('choices');
 
@@ -298,6 +305,8 @@
           }
 
           this.$('.job-detail-microservice > a').tooltip();
+
+          this.$('.job-detail-actions > a').twipsy();
 
           return this;
         },
@@ -330,9 +339,6 @@
                 url: '/mcp/execute/'
               });
             };
-<<<<<<< HEAD
-          
-=======
 
           // redict to object/resource mapping pages
           if ('- Upload DIP to Archivists Toolkit' == $select.find('option:selected').text())
@@ -341,7 +347,6 @@
             window.location.href = '/ingest/' + this.model.sip.get('uuid') + '/upload/atk/';
           }
 
->>>>>>> 2a5a2944
           // if ('Upload DIP' == this.model.get('type') && 13 == value)
           if ('- Upload DIP to Atom' == $select.find('option:selected').text())
           {
@@ -471,5 +476,6 @@
             keyboard: true
           });
       });
+
   }
 );