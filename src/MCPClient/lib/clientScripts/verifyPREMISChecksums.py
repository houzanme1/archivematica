--- conflicted
+++ resolved
@@ -60,25 +60,15 @@
         eventOutcome = 'Pass'
         exitCode = 0
 
-<<<<<<< HEAD
-    databaseFunctions.insertIntoEvents(fileUUID=fileUUID, \
-                 eventIdentifierUUID=str(uuid.uuid4()), \
-                 eventType="fixity check", \
-                 eventDateTime=date, \
-                 eventOutcome=eventOutcome, \
-                 eventOutcomeDetailNote=eventOutcomeDetailNote, \
-                 eventDetail="program=\"python\"; module=\"hashlib.sha256()\"")
-=======
     databaseFunctions.insertIntoEvents(
         fileUUID=fileUUID,
-        eventIdentifierUUID=eventIdentifierUUID,
+        eventIdentifierUUID=str(uuid.uuid4()),
         eventType='fixity check',
         eventDateTime=date,
         eventOutcome=eventOutcome,
         eventOutcomeDetailNote=eventOutcomeDetailNote,
         eventDetail='program="python"; module="hashlib.{}()"'.format(f.checksumtype)
     )
->>>>>>> 8e49b8bd
 
     exit(exitCode)
 
